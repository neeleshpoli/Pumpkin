--- conflicted
+++ resolved
@@ -53,34 +53,20 @@
     pub client: Client,
     /// The player's configuration settings. Changes when the Player changes their settings.
     pub config: Mutex<PlayerConfig>,
-<<<<<<< HEAD
-    /// Current gamemode
+    /// The player's current gamemode (e.g., Survival, Creative, Adventure).
     pub gamemode: AtomicCell<GameMode>,
-    // TODO: prbly should put this into an Living Entitiy or something
-    pub health: AtomicCell<f32>,
-    pub food: AtomicI32,
-    pub food_saturation: AtomicCell<f32>,
-    pub inventory: Mutex<PlayerInventory>,
-    pub open_container: AtomicCell<Option<u64>>,
-    pub carried_item: AtomicCell<Option<ItemStack>>,
-
-    /// send `send_abilties_update` when changed
-    pub abilities: PlayerAbilities,
-    pub last_position: AtomicCell<Vector3<f64>>,
-
-=======
-    /// The player's current gamemode (e.g., Survival, Creative, Adventure).
-    pub gamemode: Mutex<GameMode>,
     /// The player's hunger level.
     pub food: AtomicI32,
     /// The player's food saturation level.
-    pub food_saturation: Mutex<f32>,
+    pub food_saturation: AtomicCell<f32>,
     /// The player's inventory, containing items and equipment.
     pub inventory: Mutex<PlayerInventory>,
     /// The ID of the currently open container (if any).
-    pub open_container: Mutex<Option<u64>>,
+    pub open_container: AtomicCell<Option<u64>>,
     /// The item currently being held by the player.
-    pub carried_item: Mutex<Option<ItemStack>>,
+    pub carried_item: AtomicCell<Option<ItemStack>>,
+
+    /// send `send_abilties_update` when changed
     /// The player's abilities and special powers.
     ///
     /// This field represents the various abilities that the player possesses, such as flight, invulnerability, and other special effects.
@@ -90,22 +76,17 @@
     /// The player's last known position.
     ///
     /// This field is used to calculate the player's movement delta for network synchronization and other purposes.
-    pub last_position: Mutex<Vector3<f64>>,
+    pub last_position: AtomicCell<Vector3<f64>>,
+
     /// The current stage of the block the player is breaking.
->>>>>>> 0bebc6fc
-    // TODO: This is currently unused, We have to calculate the block breaking speed our own and then break the block our own if its done
     pub current_block_destroy_stage: AtomicU8,
     /// A counter for teleport IDs used to track pending teleports.
     pub teleport_id_count: AtomicI32,
     /// The pending teleport information, including the teleport ID and target location.
     pub awaiting_teleport: Mutex<Option<(VarInt, Vector3<f64>)>>,
-<<<<<<< HEAD
-
+
+    /// The coordinates of the chunk section the player is currently watching.
     pub watched_section: AtomicCell<Vector3<i32>>,
-=======
-    /// The coordinates of the chunk section the player is currently watching.
-    pub watched_section: Mutex<Vector3<i32>>,
->>>>>>> 0bebc6fc
 }
 
 impl Player {
@@ -130,10 +111,6 @@
             client,
             awaiting_teleport: Mutex::new(None),
             // TODO: Load this from previous instance
-<<<<<<< HEAD
-            health: AtomicCell::new(20.0),
-=======
->>>>>>> 0bebc6fc
             food: AtomicI32::new(20),
             food_saturation: AtomicCell::new(20.0),
             current_block_destroy_stage: AtomicU8::new(0),
@@ -247,11 +224,7 @@
     }
 
     pub fn update_health(&self, health: f32, food: i32, food_saturation: f32) {
-<<<<<<< HEAD
-        self.health.store(health);
-=======
-        *self.entity.health.lock().unwrap() = health;
->>>>>>> 0bebc6fc
+        self.entity.health.store(health);
         self.food.store(food, std::sync::atomic::Ordering::Relaxed);
         self.food_saturation.store(food_saturation);
     }
